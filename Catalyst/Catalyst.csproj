﻿<Project Sdk="Microsoft.NET.Sdk">

  <PropertyGroup>
    <TargetFrameworks>netstandard2.0;netcoreapp3.0</TargetFrameworks>
    <Platforms>AnyCPU</Platforms>
    <LangVersion>latest</LangVersion>
    <AllowUnsafeBlocks>true</AllowUnsafeBlocks>
  </PropertyGroup>

  <PropertyGroup>
    <Authors>Curiosity GmbH</Authors>
    <Copyright>(c) Copyright 2019 Curiosity GmbH - all right reserved</Copyright>
    <PackageLicenseExpression>MIT</PackageLicenseExpression>
    <PackageProjectUrl>www.curiosity.ai</PackageProjectUrl>
    <RepositoryUrl>https://github.com/curiosity-ai/catalyst</RepositoryUrl>
    <GeneratePackageOnBuild>true</GeneratePackageOnBuild>
    <PackageRequireLicenseAcceptance>false</PackageRequireLicenseAcceptance>
    <PackageId>Catalyst</PackageId>
    <Description>Catalyst is a Natural Language Processing library built from scratch for speed. Inspired by spaCy's design, it brings pre-trained models, out-of-the box support for training word and document embeddings, and flexible entity recognition models.</Description>
    <PackageTags>Natural Language Processing, NLP, Spacy, Machine Learning, ML, Embeddings, Data Science, Big Data, Artificial Intelligence, AI, NLP Library, Neural Networks, Deep Learning</PackageTags>
    <PackageIcon>catalyst-logo.png</PackageIcon>
  </PropertyGroup>

  <ItemGroup>
<<<<<<< HEAD
    <Compile Remove="src\Models\LDA\LatentDirichletAllocationEstimator.cs" />
    <Compile Remove="src\Models\LDA\LatentDirichletAllocationTransformer.cs" />
    <Compile Remove="src\Models\LDA\ML\AnnotationUtils.cs" />
    <Compile Remove="src\Models\LDA\ML\ArrayUtils.cs" />
    <Compile Remove="src\Models\LDA\ML\BitUtils.cs" />
    <Compile Remove="src\Models\LDA\ML\ColumnTypeExtensions.cs" />
    <Compile Remove="src\Models\LDA\ML\Contracts.cs" />
    <Compile Remove="src\Models\LDA\ML\Conversions.cs" />
    <Compile Remove="src\Models\LDA\ML\DataKind.cs" />
    <Compile Remove="src\Models\LDA\ML\FloatUtils.cs" />
    <Compile Remove="src\Models\LDA\ML\ITransposeDataView.cs" />
    <Compile Remove="src\Models\LDA\ML\LDA.cs" />
    <Compile Remove="src\Models\LDA\ML\PlatformUtils.cs" />
    <Compile Remove="src\Models\LDA\ML\ReadOnlyMemoryUtils.cs" />
    <Compile Remove="src\Models\LDA\ML\RootCursorBase.cs" />
    <Compile Remove="src\Models\LDA\ML\RowCursorUtils.cs" />
    <Compile Remove="src\Models\LDA\ML\SchemaAnnotationsExtensions.cs" />
    <Compile Remove="src\Models\LDA\ML\SchemaExtensions.cs" />
    <Compile Remove="src\Models\LDA\ML\SlotCursor.cs" />
    <Compile Remove="src\Models\LDA\ML\TransposerUtils.cs" />
    <Compile Remove="src\Models\LDA\ML\Utils.cs" />
  </ItemGroup>

  <ItemGroup>
    <PackageReference Include="MessagePack" Version="1.7.3.7" />
    <PackageReference Include="Microsoft.ML" Version="1.3.1" />
=======
    <PackageReference Include="MessagePack" Version="1.8.74" />
>>>>>>> dc272768
    <PackageReference Include="Microsoft.Recognizers.Text.DateTime" Version="1.2.7" />
    <PackageReference Include="Mosaik.Core" Version="0.0.2940" />
    <PackageReference Include="System.Memory" Version="4.5.3" />
    <PackageReference Include="System.Numerics.Vectors" Version="4.5.0" />
    <PackageReference Include="System.Runtime.Serialization.Primitives" Version="4.3.0" />
    <PackageReference Include="System.ValueTuple" Version="4.5.0" />
  </ItemGroup>

  <ItemGroup>
    <None Include="catalyst-logo.png">
      <Pack>True</Pack>
      <PackagePath></PackagePath>
    </None>
    <None Include="src\Models\LDA\LatentDirichletAllocationEstimator.cs" />
    <None Include="src\Models\LDA\LatentDirichletAllocationTransformer.cs" />
    <None Include="src\Models\LDA\ML\AnnotationUtils.cs" />
    <None Include="src\Models\LDA\ML\ArrayUtils.cs" />
    <None Include="src\Models\LDA\ML\BitUtils.cs" />
    <None Include="src\Models\LDA\ML\ColumnTypeExtensions.cs" />
    <None Include="src\Models\LDA\ML\Contracts.cs" />
    <None Include="src\Models\LDA\ML\Conversions.cs" />
    <None Include="src\Models\LDA\ML\DataKind.cs" />
    <None Include="src\Models\LDA\ML\FloatUtils.cs" />
    <None Include="src\Models\LDA\ML\ITransposeDataView.cs" />
    <None Include="src\Models\LDA\LDA.cs" />
    <None Include="src\Models\LDA\ML\PlatformUtils.cs" />
    <None Include="src\Models\LDA\ML\ReadOnlyMemoryUtils.cs" />
    <None Include="src\Models\LDA\ML\RootCursorBase.cs" />
    <None Include="src\Models\LDA\ML\RowCursorUtils.cs" />
    <None Include="src\Models\LDA\ML\SchemaAnnotationsExtensions.cs" />
    <None Include="src\Models\LDA\ML\SchemaExtensions.cs" />
    <None Include="src\Models\LDA\ML\SlotCursor.cs" />
    <None Include="src\Models\LDA\ML\TransposerUtils.cs" />
    <None Include="src\Models\LDA\ML\Utils.cs" />
  </ItemGroup>

  <Target Name="PreBuild" BeforeTargets="PreBuildEvent" Condition="'$(BuildingInsideVisualStudio)' == 'true'">
    <Exec Command="dotnet tool install --global NuKeeper&#xD;&#xA;pushd $(SolutionDir)&#xD;&#xA;nukeeper update -a 0 -c Patch&#xD;&#xA;popd&#xD;&#xA;exit 0" />
  </Target>

</Project><|MERGE_RESOLUTION|>--- conflicted
+++ resolved
@@ -22,7 +22,6 @@
   </PropertyGroup>
 
   <ItemGroup>
-<<<<<<< HEAD
     <Compile Remove="src\Models\LDA\LatentDirichletAllocationEstimator.cs" />
     <Compile Remove="src\Models\LDA\LatentDirichletAllocationTransformer.cs" />
     <Compile Remove="src\Models\LDA\ML\AnnotationUtils.cs" />
@@ -47,11 +46,8 @@
   </ItemGroup>
 
   <ItemGroup>
-    <PackageReference Include="MessagePack" Version="1.7.3.7" />
     <PackageReference Include="Microsoft.ML" Version="1.3.1" />
-=======
     <PackageReference Include="MessagePack" Version="1.8.74" />
->>>>>>> dc272768
     <PackageReference Include="Microsoft.Recognizers.Text.DateTime" Version="1.2.7" />
     <PackageReference Include="Mosaik.Core" Version="0.0.2940" />
     <PackageReference Include="System.Memory" Version="4.5.3" />
